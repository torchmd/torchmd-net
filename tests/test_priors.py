import pytest
from pytest import mark
import torch
import pytorch_lightning as pl
from torchmdnet import models
from torchmdnet.models.model import create_model, create_prior_models
from torchmdnet.module import LNNP
from torchmdnet.priors import Atomref, D2, ZBL, Coulomb
from torch_scatter import scatter
from utils import load_example_args, create_example_batch, DummyDataset
from os.path import dirname, join
import tempfile


@mark.parametrize("model_name", models.__all__)
def test_atomref(model_name):
    dataset = DummyDataset(has_atomref=True)
    atomref = Atomref(max_z=100, dataset=dataset)
    z, pos, batch = create_example_batch()

    # create model with atomref
    pl.seed_everything(1234)
    model_atomref = create_model(
        load_example_args(model_name, prior_model="Atomref"), prior_model=atomref
    )
    # create model without atomref
    pl.seed_everything(1234)
    model_no_atomref = create_model(load_example_args(model_name, remove_prior=True))

    # get output from both models
    x_atomref, _ = model_atomref(z, pos, batch)
    x_no_atomref, _ = model_no_atomref(z, pos, batch)

    # check if the output of both models differs by the expected atomref contribution
    expected_offset = scatter(dataset.get_atomref().squeeze()[z], batch).unsqueeze(1)
    torch.testing.assert_allclose(x_atomref, x_no_atomref + expected_offset)

def test_zbl():
    pos = torch.tensor([[1.0, 0.0, 0.0], [2.5, 0.0, 0.0], [1.0, 1.0, 0.0], [0.0, 0.0, -1.0]], dtype=torch.float32)  # Atom positions in Bohr
    types = torch.tensor([0, 1, 2, 1], dtype=torch.long)  # Atom types
    atomic_number = torch.tensor([1, 6, 8], dtype=torch.int8)  # Mapping of atom types to atomic numbers
    distance_scale = 5.29177210903e-11  # Convert Bohr to meters
    energy_scale = 1000.0/6.02214076e23  # Convert kJ/mol to Joules

    # Use the ZBL class to compute the energy.

    zbl = ZBL(10.0, 5, atomic_number, distance_scale=distance_scale, energy_scale=energy_scale)
    energy = zbl.post_reduce(torch.zeros((1,)), types, pos, torch.zeros_like(types), {})[0]

    # Compare to the expected value.

    def compute_interaction(pos1, pos2, z1, z2):
        delta = pos1-pos2
        r = torch.sqrt(torch.dot(delta, delta))
        x = r / (0.8854/(z1**0.23 + z2**0.23))
        phi = 0.1818*torch.exp(-3.2*x) + 0.5099*torch.exp(-0.9423*x) + 0.2802*torch.exp(-0.4029*x) + 0.02817*torch.exp(-0.2016*x)
        cutoff = 0.5*(torch.cos(r*torch.pi/10.0) + 1.0)
        return cutoff*phi*(138.935/5.29177210903e-2)*z1*z2/r

    expected = 0
    for i in range(len(pos)):
        for j in range(i):
            expected += compute_interaction(pos[i], pos[j], atomic_number[types[i]], atomic_number[types[j]])
    torch.testing.assert_allclose(expected, energy)

<<<<<<< HEAD
@pytest.mark.parametrize("dtype", [torch.float32, torch.float64])
def test_multiple_priors(dtype):
=======
def test_coulomb():
    pos = torch.tensor([[0.5, 0.0, 0.0], [1.5, 0.0, 0.0], [0.8, 0.8, 0.0], [0.0, 0.0, -0.4]], dtype=torch.float32)  # Atom positions in nm
    charge = torch.tensor([0.2, -0.1, 0.8, -0.9], dtype=torch.float32)  # Partial charges
    types = torch.tensor([0, 1, 2, 1], dtype=torch.long)  # Atom types
    distance_scale = 1e-9  # Convert nm to meters
    energy_scale = 1000.0/6.02214076e23  # Convert kJ/mol to Joules
    alpha = 1.8

    # Use the Coulomb class to compute the energy.

    coulomb = Coulomb(alpha, 5, distance_scale=distance_scale, energy_scale=energy_scale)
    energy = coulomb.post_reduce(torch.zeros((1,)), types, pos, torch.zeros_like(types), {'partial_charges':charge})[0]

    # Compare to the expected value.

    def compute_interaction(pos1, pos2, z1, z2):
        delta = pos1-pos2
        r = torch.sqrt(torch.dot(delta, delta))
        return torch.erf(alpha*r)*138.935*z1*z2/r

    expected = 0
    for i in range(len(pos)):
        for j in range(i):
            expected += compute_interaction(pos[i], pos[j], charge[i], charge[j])
    torch.testing.assert_allclose(expected, energy)

def test_multiple_priors():
>>>>>>> 237b4fe1
    # Create a model from a config file.

    dataset = DummyDataset(has_atomref=True)
    config_file = join(dirname(__file__), 'priors.yaml')
    args = load_example_args('equivariant-transformer', config_file=config_file, dtype=dtype)
    prior_models = create_prior_models(args, dataset)
    args['prior_args'] = [p.get_init_args() for p in prior_models]
    model = LNNP(args, prior_model=prior_models)
    priors = model.model.prior_model

    # Make sure the priors were created correctly.

    assert len(priors) == 3
    assert isinstance(priors[0], ZBL)
    assert isinstance(priors[1], D2)
    assert isinstance(priors[2], Atomref)
    assert priors[0].cutoff_distance == 4.0
    assert priors[0].max_num_neighbors == 50
    assert priors[1].cutoff_distance == 10.0
    assert priors[1].max_num_neighbors == 100

    # Save and load a checkpoint, and make sure the priors are correct.

    with tempfile.NamedTemporaryFile() as f:
        torch.save(model, f)
        f.seek(0)
        model2 = torch.load(f)
        priors2 = model2.model.prior_model
        assert len(priors2) == 3
        assert isinstance(priors2[0], ZBL)
        assert isinstance(priors2[1], D2)
        assert isinstance(priors2[2], Atomref)
        assert priors2[0].cutoff_distance == priors[0].cutoff_distance
        assert priors2[0].max_num_neighbors == priors[0].max_num_neighbors
        assert priors2[1].cutoff_distance == priors[1].cutoff_distance
        assert priors2[1].max_num_neighbors == priors[1].max_num_neighbors<|MERGE_RESOLUTION|>--- conflicted
+++ resolved
@@ -63,10 +63,6 @@
             expected += compute_interaction(pos[i], pos[j], atomic_number[types[i]], atomic_number[types[j]])
     torch.testing.assert_allclose(expected, energy)
 
-<<<<<<< HEAD
-@pytest.mark.parametrize("dtype", [torch.float32, torch.float64])
-def test_multiple_priors(dtype):
-=======
 def test_coulomb():
     pos = torch.tensor([[0.5, 0.0, 0.0], [1.5, 0.0, 0.0], [0.8, 0.8, 0.0], [0.0, 0.0, -0.4]], dtype=torch.float32)  # Atom positions in nm
     charge = torch.tensor([0.2, -0.1, 0.8, -0.9], dtype=torch.float32)  # Partial charges
@@ -93,8 +89,9 @@
             expected += compute_interaction(pos[i], pos[j], charge[i], charge[j])
     torch.testing.assert_allclose(expected, energy)
 
-def test_multiple_priors():
->>>>>>> 237b4fe1
+
+@pytest.mark.parametrize("dtype", [torch.float32, torch.float64])
+def test_multiple_priors(dtype):
     # Create a model from a config file.
 
     dataset = DummyDataset(has_atomref=True)
