name: torchmd-net
channels:
  - conda-forge
dependencies:
  - h5py
  - matplotlib-base
  - nnpops
  - pip
  - pytorch
  - pytorch_geometric
  - lightning
  - pydantic
  - torchmetrics
  - tqdm
  # Dev tools
  - flake8
  - pytest
  - psutil
<<<<<<< HEAD
  - gxx<12
  - pip:
    - torch-ema
=======
  - gxx
>>>>>>> 6c42c8bf
<|MERGE_RESOLUTION|>--- conflicted
+++ resolved
@@ -12,14 +12,9 @@
   - pydantic
   - torchmetrics
   - tqdm
+  - torch-ema
   # Dev tools
   - flake8
   - pytest
   - psutil
-<<<<<<< HEAD
-  - gxx<12
-  - pip:
-    - torch-ema
-=======
-  - gxx
->>>>>>> 6c42c8bf
+  - gxx