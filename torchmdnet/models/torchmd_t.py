from typing import Optional, Tuple
import torch
from torch import Tensor, nn
from torchmdnet.models.utils import (
    NeighborEmbedding,
    CosineCutoff,
    OptimizedDistance,
    rbf_class_mapping,
    act_class_mapping,
    scatter,
)



class TorchMD_T(nn.Module):
    r"""The TorchMD Transformer architecture.

    Args:
        hidden_channels (int, optional): Hidden embedding size.
            (default: :obj:`128`)
        num_layers (int, optional): The number of attention layers.
            (default: :obj:`6`)
        num_rbf (int, optional): The number of radial basis functions :math:`\mu`.
            (default: :obj:`50`)
        rbf_type (string, optional): The type of radial basis function to use.
            (default: :obj:`"expnorm"`)
        trainable_rbf (bool, optional): Whether to train RBF parameters with
            backpropagation. (default: :obj:`True`)
        activation (string, optional): The type of activation function to use.
            (default: :obj:`"silu"`)
        attn_activation (string, optional): The type of activation function to use
            inside the attention mechanism. (default: :obj:`"silu"`)
        neighbor_embedding (bool, optional): Whether to perform an initial neighbor
            embedding step. (default: :obj:`True`)
        num_heads (int, optional): Number of attention heads.
            (default: :obj:`8`)
        distance_influence (string, optional): Where distance information is used inside
            the attention mechanism. (default: :obj:`"both"`)
        cutoff_lower (float, optional): Lower cutoff distance for interatomic interactions.
            (default: :obj:`0.0`)
        cutoff_upper (float, optional): Upper cutoff distance for interatomic interactions.
            (default: :obj:`5.0`)
        max_z (int, optional): Maximum atomic number. Used for initializing embeddings.
            (default: :obj:`100`)
        max_num_neighbors (int, optional): Maximum number of neighbors to return for a
            given node/atom when constructing the molecular graph during forward passes.
            This attribute is passed to the torch_cluster radius_graph routine keyword
            max_num_neighbors, which normally defaults to 32. Users should set this to
            higher values if they are using higher upper distance cutoffs and expect more
            than 32 neighbors per node/atom.
            (default: :obj:`32`)
    """

    def __init__(
        self,
        hidden_channels=128,
        num_layers=6,
        num_rbf=50,
        rbf_type="expnorm",
        trainable_rbf=True,
        activation="silu",
        attn_activation="silu",
        neighbor_embedding=True,
        num_heads=8,
        distance_influence="both",
        cutoff_lower=0.0,
        cutoff_upper=5.0,
        max_z=100,
        max_num_neighbors=32,
        dtype=torch.float,
    ):
        super(TorchMD_T, self).__init__()

        assert distance_influence in ["keys", "values", "both", "none"]
        assert rbf_type in rbf_class_mapping, (
            f'Unknown RBF type "{rbf_type}". '
            f'Choose from {", ".join(rbf_class_mapping.keys())}.'
        )
        assert activation in act_class_mapping, (
            f'Unknown activation function "{activation}". '
            f'Choose from {", ".join(act_class_mapping.keys())}.'
        )

        self.hidden_channels = hidden_channels
        self.num_layers = num_layers
        self.num_rbf = num_rbf
        self.rbf_type = rbf_type
        self.trainable_rbf = trainable_rbf
        self.activation = activation
        self.attn_activation = attn_activation
        self.neighbor_embedding = neighbor_embedding
        self.num_heads = num_heads
        self.distance_influence = distance_influence
        self.cutoff_lower = cutoff_lower
        self.cutoff_upper = cutoff_upper
        self.max_z = max_z

        act_class = act_class_mapping[activation]
        attn_act_class = act_class_mapping[attn_activation]

        self.embedding = nn.Embedding(self.max_z, hidden_channels, dtype=dtype)

        self.distance = OptimizedDistance(
            cutoff_lower, cutoff_upper, max_num_pairs=-max_num_neighbors, loop=True
        )
        self.distance_expansion = rbf_class_mapping[rbf_type](
            cutoff_lower, cutoff_upper, num_rbf, trainable_rbf, dtype=dtype
        )
        self.neighbor_embedding = (
            NeighborEmbedding(
                hidden_channels,
                num_rbf,
                cutoff_lower,
                cutoff_upper,
                self.max_z,
                dtype=dtype,
            )
            if neighbor_embedding
            else None
        )

        self.attention_layers = nn.ModuleList()
        for _ in range(num_layers):
            layer = MultiHeadAttention(
                hidden_channels,
                num_rbf,
                distance_influence,
                num_heads,
                act_class,
                attn_act_class,
                cutoff_lower,
                cutoff_upper,
                dtype=dtype,
            )
            self.attention_layers.append(layer)

        self.out_norm = nn.LayerNorm(hidden_channels, dtype=dtype)

        self.reset_parameters()

    def reset_parameters(self):
        self.embedding.reset_parameters()
        self.distance_expansion.reset_parameters()
        if self.neighbor_embedding is not None:
            self.neighbor_embedding.reset_parameters()
        for attn in self.attention_layers:
            attn.reset_parameters()
        self.out_norm.reset_parameters()

    def forward(
        self,
        z: Tensor,
        pos: Tensor,
        batch: Tensor,
        s: Optional[Tensor] = None,
        q: Optional[Tensor] = None,
    ) -> Tuple[Tensor, Optional[Tensor], Tensor, Tensor, Tensor]:

        x = self.embedding(z)

        edge_index, edge_weight, _ = self.distance(pos, batch)
        edge_attr = self.distance_expansion(edge_weight)

        if self.neighbor_embedding is not None:
            x = self.neighbor_embedding(z, x, edge_index, edge_weight, edge_attr)

        for attn in self.attention_layers:
            x = x + attn(x, edge_index, edge_weight, edge_attr, z.shape[0])
        x = self.out_norm(x)

        return x, None, z, pos, batch

    def __repr__(self):
        return (
            f"{self.__class__.__name__}("
            f"hidden_channels={self.hidden_channels}, "
            f"num_layers={self.num_layers}, "
            f"num_rbf={self.num_rbf}, "
            f"rbf_type={self.rbf_type}, "
            f"trainable_rbf={self.trainable_rbf}, "
            f"activation={self.activation}, "
            f"attn_activation={self.attn_activation}, "
            f"neighbor_embedding={self.neighbor_embedding}, "
            f"num_heads={self.num_heads}, "
            f"distance_influence={self.distance_influence}, "
            f"cutoff_lower={self.cutoff_lower}, "
            f"cutoff_upper={self.cutoff_upper})"
        )


<<<<<<< HEAD
class MultiHeadAttention(MessagePassing):
    """Multi-head attention layer.

    :meta private:
    """
=======
class MultiHeadAttention(nn.Module):
>>>>>>> a67ac802
    def __init__(
        self,
        hidden_channels,
        num_rbf,
        distance_influence,
        num_heads,
        activation,
        attn_activation,
        cutoff_lower,
        cutoff_upper,
        dtype=torch.float,
    ):
        super(MultiHeadAttention, self).__init__()
        assert hidden_channels % num_heads == 0, (
            f"The number of hidden channels ({hidden_channels}) "
            f"must be evenly divisible by the number of "
            f"attention heads ({num_heads})"
        )

        self.distance_influence = distance_influence
        self.num_heads = num_heads
        self.head_dim = hidden_channels // num_heads

        self.layernorm = nn.LayerNorm(hidden_channels, dtype=dtype)
        self.act = activation()
        self.attn_activation = attn_activation()
        self.cutoff = CosineCutoff(cutoff_lower, cutoff_upper)

        self.q_proj = nn.Linear(hidden_channels, hidden_channels, dtype=dtype)
        self.k_proj = nn.Linear(hidden_channels, hidden_channels, dtype=dtype)
        self.v_proj = nn.Linear(hidden_channels, hidden_channels, dtype=dtype)
        self.o_proj = nn.Linear(hidden_channels, hidden_channels, dtype=dtype)

        self.dk_proj = None
        if distance_influence in ["keys", "both"]:
            self.dk_proj = nn.Linear(num_rbf, hidden_channels, dtype=dtype)

        self.dv_proj = None
        if distance_influence in ["values", "both"]:
            self.dv_proj = nn.Linear(num_rbf, hidden_channels, dtype=dtype)

        self.reset_parameters()

    def reset_parameters(self):
        self.layernorm.reset_parameters()
        nn.init.xavier_uniform_(self.q_proj.weight)
        self.q_proj.bias.data.fill_(0)
        nn.init.xavier_uniform_(self.k_proj.weight)
        self.k_proj.bias.data.fill_(0)
        nn.init.xavier_uniform_(self.v_proj.weight)
        self.v_proj.bias.data.fill_(0)
        nn.init.xavier_uniform_(self.o_proj.weight)
        self.o_proj.bias.data.fill_(0)
        if self.dk_proj:
            nn.init.xavier_uniform_(self.dk_proj.weight)
            self.dk_proj.bias.data.fill_(0)
        if self.dv_proj:
            nn.init.xavier_uniform_(self.dv_proj.weight)
            self.dv_proj.bias.data.fill_(0)

    def forward(
        self, x: Tensor, edge_index: Tensor, r_ij: Tensor, f_ij: Tensor, n_atoms: int
    ) -> Tensor:
        head_shape = (-1, self.num_heads, self.head_dim)

        x = self.layernorm(x)
        q = self.q_proj(x).reshape(head_shape)
        k = self.k_proj(x).reshape(head_shape)
        v = self.v_proj(x).reshape(head_shape)

        dk = (
            self.act(self.dk_proj(f_ij)).reshape(head_shape)
            if self.dk_proj is not None
            else None
        )
        dv = (
            self.act(self.dv_proj(f_ij)).reshape(head_shape)
            if self.dv_proj is not None
            else None
        )
        msg = self.message(edge_index, q, k, v, dk, dv, r_ij)
        out = scatter(msg, edge_index[0], dim=0, dim_size=n_atoms)
        out = self.o_proj(out.reshape(-1, self.num_heads * self.head_dim))
        return out

    def message(
        self,
        edge_index: Tensor,
        q: Tensor,
        k: Tensor,
        v: Tensor,
        dk: Optional[Tensor],
        dv: Optional[Tensor],
        r_ij: Tensor,
    ) -> Tensor:
        q_i = q.index_select(0, edge_index[0])
        k_j = k.index_select(0, edge_index[1])
        v_j = v.index_select(0, edge_index[1])
        # compute attention matrix
        if dk is None:
            attn = (q_i * k_j).sum(dim=-1)
        else:
            attn = (q_i * k_j * dk).sum(dim=-1)
        attn = self.attn_activation(attn) * self.cutoff(r_ij).unsqueeze(1)
        # weighted sum over values
        if dv is not None:
            v_j = v_j * dv
        v_j = v_j * attn.unsqueeze(2)
        return v_j<|MERGE_RESOLUTION|>--- conflicted
+++ resolved
@@ -188,15 +188,12 @@
         )
 
 
-<<<<<<< HEAD
-class MultiHeadAttention(MessagePassing):
+class MultiHeadAttention(nn.Module):
     """Multi-head attention layer.
 
     :meta private:
     """
-=======
-class MultiHeadAttention(nn.Module):
->>>>>>> a67ac802
+
     def __init__(
         self,
         hidden_channels,
