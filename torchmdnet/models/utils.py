import math
from typing import Optional, Tuple
import torch
from torch import Tensor
from torch import nn
import torch.nn.functional as F
from torch_geometric.nn import MessagePassing
from torch_cluster import radius_graph
import warnings


def visualize_basis(basis_type, num_rbf=50, cutoff_lower=0, cutoff_upper=5):
    """
    Function for quickly visualizing a specific basis. This is useful for inspecting
    the distance coverage of basis functions for non-default lower and upper cutoffs.

    Args:
        basis_type (str): Specifies the type of basis functions used. Can be one of
            ['gauss',expnorm']
        num_rbf (int, optional): The number of basis functions.
            (default: :obj:`50`)
        cutoff_lower (float, optional): The lower cutoff of the basis.
            (default: :obj:`0`)
        cutoff_upper (float, optional): The upper cutoff of the basis.
            (default: :obj:`5`)
    """
    import matplotlib.pyplot as plt

    distances = torch.linspace(cutoff_lower - 1, cutoff_upper + 1, 1000)
    basis_kwargs = {
        "num_rbf": num_rbf,
        "cutoff_lower": cutoff_lower,
        "cutoff_upper": cutoff_upper,
    }
    basis_expansion = rbf_class_mapping[basis_type](**basis_kwargs)
    expanded_distances = basis_expansion(distances)

    for i in range(expanded_distances.shape[-1]):
        plt.plot(distances.numpy(), expanded_distances[:, i].detach().numpy())
    plt.show()


class NeighborEmbedding(MessagePassing):
<<<<<<< HEAD
    def __init__(self, hidden_channels, num_rbf, cutoff_lower, cutoff_upper, max_z=100, dtype=torch.float32):
=======
    """
    The ET architecture assigns two  learned vectors to each atom type
    zi. One  is used to  encode information  specific to an  atom, the
    other (this  class) takes  the role  of a  neighborhood embedding.
    The neighborhood embedding, which is  an embedding of the types of
    neighboring atoms, is multiplied by a distance filter.


    This embedding allows  the network to store  information about the
    interaction of atom pairs.

    See eq. 3 in https://arxiv.org/pdf/2202.02541.pdf for more details.
    """

    def __init__(self, hidden_channels, num_rbf, cutoff_lower, cutoff_upper, max_z=100):
>>>>>>> 070a3b30
        super(NeighborEmbedding, self).__init__(aggr="add")
        self.embedding = nn.Embedding(max_z, hidden_channels, dtype=dtype)
        self.distance_proj = nn.Linear(num_rbf, hidden_channels, dtype=dtype)
        self.combine = nn.Linear(hidden_channels * 2, hidden_channels, dtype=dtype)
        self.cutoff = CosineCutoff(cutoff_lower, cutoff_upper)

        self.reset_parameters()

    def reset_parameters(self):
        self.embedding.reset_parameters()
        nn.init.xavier_uniform_(self.distance_proj.weight)
        nn.init.xavier_uniform_(self.combine.weight)
        self.distance_proj.bias.data.fill_(0)
        self.combine.bias.data.fill_(0)

    def forward(
        self,
        z: Tensor,
        x: Tensor,
        edge_index: Tensor,
        edge_weight: Tensor,
        edge_attr: Tensor,
    ):
        """
        Args:
            z (Tensor): Atomic numbers of shape :obj:`[num_nodes]`
            x (Tensor): Node feature matrix (atom positions) of shape :obj:`[num_nodes, 3]`
            edge_index (Tensor): Graph connectivity (list of neighbor pairs) with shape :obj:`[2, num_edges]`
            edge_weight (Tensor): Edge weight vector of shape :obj:`[num_edges]`
            edge_attr (Tensor): Edge attribute matrix of shape :obj:`[num_edges, 3]`
        Returns:
            x_neighbors (Tensor): The embedding of the neighbors of each atom of shape :obj:`[num_nodes, hidden_channels]`
        """
        # remove self loops
        mask = edge_index[0] != edge_index[1]
        if not mask.all():
            edge_index = edge_index[:, mask]
            edge_weight = edge_weight[mask]
            edge_attr = edge_attr[mask]

        C = self.cutoff(edge_weight)
        W = self.distance_proj(edge_attr) * C.view(-1, 1)

        x_neighbors = self.embedding(z)
        # propagate_type: (x: Tensor, W: Tensor)
        x_neighbors = self.propagate(edge_index, x=x_neighbors, W=W, size=None)
        x_neighbors = self.combine(torch.cat([x, x_neighbors], dim=1))
        return x_neighbors

    def message(self, x_j, W):
        return x_j * W

class OptimizedDistance(torch.nn.Module):
    def __init__(
        self,
        cutoff_lower=0.0,
        cutoff_upper=5.0,
        max_num_pairs=-32,
        return_vecs=False,
        loop=False,
        strategy="brute",
        include_transpose=True,
        resize_to_fit=True,
        check_errors=True,
        box=None,
    ):
        super(OptimizedDistance, self).__init__()
        """ Compute the neighbor list for a given cutoff.
        This operation can be placed inside a CUDA graph in some cases.
        In particular, resize_to_fit and check_errors must be False.
        Note that this module returns neighbors such that distance(i,j) >= cutoff_lower and distance(i,j) < cutoff_upper.
        This function optionally supports periodic boundary conditions with
        arbitrary triclinic boxes.  The box vectors `a`, `b`, and `c` must satisfy
        certain requirements:

        `a[1] = a[2] = b[2] = 0`
        `a[0] >= 2*cutoff, b[1] >= 2*cutoff, c[2] >= 2*cutoff`
        `a[0] >= 2*b[0]`
        `a[0] >= 2*c[0]`
        `b[1] >= 2*c[1]`

        These requirements correspond to a particular rotation of the system and
        reduced form of the vectors, as well as the requirement that the cutoff be
        no larger than half the box width.

        Parameters
        ----------
        cutoff_lower : float
            Lower cutoff for the neighbor list.
        cutoff_upper : float
            Upper cutoff for the neighbor list.
        max_num_pairs : int
            Maximum number of pairs to store, if the number of pairs found is less than this, the list is padded with (-1,-1) pairs up to max_num_pairs unless resize_to_fit is True, in which case the list is resized to the actual number of pairs found.
            If the number of pairs found is larger than this, the pairs are randomly sampled. When check_errors is True, an exception is raised in this case.
            If negative, it is interpreted as (minus) the maximum number of neighbors per atom.
        strategy : str
            Strategy to use for computing the neighbor list. Can be one of
            ["shared", "brute", "cell"].
            Shared: An O(N^2) algorithm that leverages CUDA shared memory, best for large number of particles.
            Brute: A brute force O(N^2) algorithm, best for small number of particles.
            Cell:  A cell list algorithm, best for large number of particles, low cutoffs and low batch size.
        box : torch.Tensor, optional
            The vectors defining the periodic box.  This must have shape `(3, 3)`,
            where `box_vectors[0] = a`, `box_vectors[1] = b`, and `box_vectors[2] = c`.
            If this is omitted, periodic boundary conditions are not applied.
        loop : bool, optional
            Whether to include self-interactions.
            Default: False
        include_transpose : bool, optional
            Whether to include the transpose of the neighbor list.
            Default: True
        resize_to_fit : bool, optional
            Whether to resize the neighbor list to the actual number of pairs found. When False, the list is padded with (-1,-1) pairs up to max_num_pairs
            Default: True
            If this is True the operation is not CUDA graph compatible.
        check_errors : bool, optional
            Whether to check for too many pairs. If this is True the operation is not CUDA graph compatible.
            Default: True
        return_vecs : bool, optional
            Whether to return the distance vectors.
            Default: False
        """
        self.cutoff_upper = cutoff_upper
        self.cutoff_lower = cutoff_lower
        self.max_num_pairs = max_num_pairs
        self.strategy = strategy
        self.box: Optional[Tensor] = box
        self.loop = loop
        self.return_vecs = return_vecs
        self.include_transpose = include_transpose
        self.resize_to_fit = resize_to_fit
        self.use_periodic = True
        if self.box is None:
            self.use_periodic = False
            self.box = torch.empty((0, 0))
            if self.strategy == "cell":
                # Default the box to 3 times the cutoff, really inefficient for the cell list
                lbox = cutoff_upper * 3.0
                self.box = torch.tensor([[lbox, 0, 0], [0, lbox, 0], [0, 0, lbox]])
        self.box = self.box.cpu()  # All strategies expect the box to be in CPU memory
        self.check_errors = check_errors
        from torchmdnet.neighbors import get_neighbor_pairs_kernel
        self.kernel = get_neighbor_pairs_kernel;

    def forward(
        self, pos: Tensor, batch: Optional[Tensor] = None
    ) -> Tuple[Tensor, Tensor, Optional[Tensor]]:
        """Compute the neighbor list for a given cutoff.
        Parameters
        ----------
        pos : torch.Tensor
            shape (N, 3)
        batch : torch.Tensor or None
            shape (N,)
        Returns
        -------
        edge_index : torch.Tensor
          List of neighbors for each atom in the batch.
        shape (2, num_found_pairs or max_num_pairs)
        edge_weight : torch.Tensor
            List of distances for each atom in the batch.
        shape (num_found_pairs or max_num_pairs,)
        edge_vec : torch.Tensor
            List of distance vectors for each atom in the batch.
        shape (num_found_pairs or max_num_pairs, 3)

        If resize_to_fit is True, the tensors will be trimmed to the actual number of pairs found.
        otherwise the tensors will have size max_num_pairs, with neighbor pairs (-1, -1) at the end.

        """
        self.box = self.box.to(pos.dtype)
        max_pairs = self.max_num_pairs
        if self.max_num_pairs < 0:
            max_pairs = -self.max_num_pairs * pos.shape[0]
        if batch is None:
            batch = torch.zeros(pos.shape[0], dtype=torch.long, device=pos.device)
        edge_index, edge_vec, edge_weight, num_pairs = self.kernel(
            strategy=self.strategy,
            positions=pos,
            batch=batch,
            max_num_pairs=max_pairs,
            cutoff_lower=self.cutoff_lower,
            cutoff_upper=self.cutoff_upper,
            loop=self.loop,
            include_transpose=self.include_transpose,
            box_vectors=self.box,
            use_periodic=self.use_periodic,
        )
        if self.check_errors:
            if num_pairs[0] > max_pairs:
                raise RuntimeError(
                    "Found num_pairs({}) > max_num_pairs({})".format(
                        num_pairs[0], max_pairs
                    )
                )
        edge_index = edge_index.to(torch.long)
        # Remove (-1,-1)  pairs
        if self.resize_to_fit:
            mask = edge_index[0] != -1
            edge_index = edge_index[:, mask]
            edge_weight = edge_weight[mask]
            edge_vec = edge_vec[mask, :]

        if self.return_vecs:
            return edge_index, edge_weight, edge_vec
        else:
            return edge_index, edge_weight, None


class GaussianSmearing(nn.Module):
    def __init__(self, cutoff_lower=0.0, cutoff_upper=5.0, num_rbf=50, trainable=True, dtype=torch.float32):
        super(GaussianSmearing, self).__init__()
        self.cutoff_lower = cutoff_lower
        self.cutoff_upper = cutoff_upper
        self.num_rbf = num_rbf
        self.trainable = trainable
        self.dtype = dtype
        offset, coeff = self._initial_params()
        if trainable:
            self.register_parameter("coeff", nn.Parameter(coeff))
            self.register_parameter("offset", nn.Parameter(offset))
        else:
            self.register_buffer("coeff", coeff)
            self.register_buffer("offset", offset)

    def _initial_params(self):
        offset = torch.linspace(self.cutoff_lower, self.cutoff_upper, self.num_rbf, dtype=self.dtype)
        coeff = -0.5 / (offset[1] - offset[0]) ** 2
        return offset, coeff

    def reset_parameters(self):
        offset, coeff = self._initial_params()
        self.offset.data.copy_(offset)
        self.coeff.data.copy_(coeff)

    def forward(self, dist):
        dist = dist.unsqueeze(-1) - self.offset
        return torch.exp(self.coeff * torch.pow(dist, 2))


class ExpNormalSmearing(nn.Module):
    def __init__(self, cutoff_lower=0.0, cutoff_upper=5.0, num_rbf=50, trainable=True, dtype=torch.float32):
        super(ExpNormalSmearing, self).__init__()
        self.cutoff_lower = cutoff_lower
        self.cutoff_upper = cutoff_upper
        self.num_rbf = num_rbf
        self.trainable = trainable
        self.dtype = dtype
        self.cutoff_fn = CosineCutoff(0, cutoff_upper)
        self.alpha = 5.0 / (cutoff_upper - cutoff_lower)

        means, betas = self._initial_params()
        if trainable:
            self.register_parameter("means", nn.Parameter(means))
            self.register_parameter("betas", nn.Parameter(betas))
        else:
            self.register_buffer("means", means)
            self.register_buffer("betas", betas)

    def _initial_params(self):
        # initialize means and betas according to the default values in PhysNet
        # https://pubs.acs.org/doi/10.1021/acs.jctc.9b00181
        start_value = torch.exp(
            torch.scalar_tensor(-self.cutoff_upper + self.cutoff_lower, dtype=self.dtype)
        )
        means = torch.linspace(start_value, 1, self.num_rbf, dtype=self.dtype)
        betas = torch.tensor(
            [(2 / self.num_rbf * (1 - start_value)) ** -2] * self.num_rbf, dtype=self.dtype
        )
        return means, betas

    def reset_parameters(self):
        means, betas = self._initial_params()
        self.means.data.copy_(means)
        self.betas.data.copy_(betas)

    def forward(self, dist):
        dist = dist.unsqueeze(-1)
        return self.cutoff_fn(dist) * torch.exp(
            -self.betas
            * (torch.exp(self.alpha * (-dist + self.cutoff_lower)) - self.means) ** 2
        )


class ShiftedSoftplus(nn.Module):
    r"""Applies the ShiftedSoftplus function :math:`\text{ShiftedSoftplus}(x) = \frac{1}{\beta} *
    \log(1 + \exp(\beta * x))-\log(2)` element-wise.

    SoftPlus is a smooth approximation to the ReLU function and can be used
    to constrain the output of a machine to always be positive.
    """
    def __init__(self):
        super(ShiftedSoftplus, self).__init__()
        self.shift = torch.log(torch.tensor(2.0)).item()

    def forward(self, x):
        return F.softplus(x) - self.shift


class CosineCutoff(nn.Module):
    def __init__(self, cutoff_lower=0.0, cutoff_upper=5.0):
        super(CosineCutoff, self).__init__()
        self.cutoff_lower = cutoff_lower
        self.cutoff_upper = cutoff_upper

    def forward(self, distances):
        if self.cutoff_lower > 0:
            cutoffs = 0.5 * (
                torch.cos(
                    math.pi
                    * (
                        2
                        * (distances - self.cutoff_lower)
                        / (self.cutoff_upper - self.cutoff_lower)
                        + 1.0
                    )
                )
                + 1.0
            )
            # remove contributions below the cutoff radius
            cutoffs = cutoffs * (distances < self.cutoff_upper)
            cutoffs = cutoffs * (distances > self.cutoff_lower)
            return cutoffs
        else:
            cutoffs = 0.5 * (torch.cos(distances * math.pi / self.cutoff_upper) + 1.0)
            # remove contributions beyond the cutoff radius
            cutoffs = cutoffs * (distances < self.cutoff_upper)
            return cutoffs


class Distance(nn.Module):
    def __init__(
        self,
        cutoff_lower,
        cutoff_upper,
        max_num_neighbors=32,
        return_vecs=False,
        loop=False,
    ):
        super(Distance, self).__init__()
        self.cutoff_lower = cutoff_lower
        self.cutoff_upper = cutoff_upper
        self.max_num_neighbors = max_num_neighbors
        self.return_vecs = return_vecs
        self.loop = loop

    def forward(self, pos, batch):
        edge_index = radius_graph(
            pos,
            r=self.cutoff_upper,
            batch=batch,
            loop=self.loop,
            max_num_neighbors=self.max_num_neighbors + 1,
        )

        # make sure we didn't miss any neighbors due to max_num_neighbors
        assert not (
            torch.unique(edge_index[0], return_counts=True)[1] > self.max_num_neighbors
        ).any(), (
            "The neighbor search missed some atoms due to max_num_neighbors being too low. "
            "Please increase this parameter to include the maximum number of atoms within the cutoff."
        )

        edge_vec = pos[edge_index[0]] - pos[edge_index[1]]

        mask: Optional[torch.Tensor] = None
        if self.loop:
            # mask out self loops when computing distances because
            # the norm of 0 produces NaN gradients
            # NOTE: might influence force predictions as self loop gradients are ignored
            mask = edge_index[0] != edge_index[1]
            edge_weight = torch.zeros(
                edge_vec.size(0), device=edge_vec.device, dtype=edge_vec.dtype
            )
            edge_weight[mask] = torch.norm(edge_vec[mask], dim=-1)
        else:
            edge_weight = torch.norm(edge_vec, dim=-1)

        lower_mask = edge_weight >= self.cutoff_lower
        if self.loop and mask is not None:
            # keep self loops even though they might be below the lower cutoff
            lower_mask = lower_mask | ~mask
        edge_index = edge_index[:, lower_mask]
        edge_weight = edge_weight[lower_mask]

        if self.return_vecs:
            edge_vec = edge_vec[lower_mask]
            return edge_index, edge_weight, edge_vec
        # TODO: return only `edge_index` and `edge_weight` once
        # Union typing works with TorchScript (https://github.com/pytorch/pytorch/pull/53180)
        return edge_index, edge_weight, None


class GatedEquivariantBlock(nn.Module):
    """Gated Equivariant Block as defined in Schütt et al. (2021):
    Equivariant message passing for the prediction of tensorial properties and molecular spectra
    """

    def __init__(
        self,
        hidden_channels,
        out_channels,
        intermediate_channels=None,
        activation="silu",
        scalar_activation=False,
        dtype=torch.float,
    ):
        super(GatedEquivariantBlock, self).__init__()
        self.out_channels = out_channels

        if intermediate_channels is None:
            intermediate_channels = hidden_channels

        self.vec1_proj = nn.Linear(hidden_channels, hidden_channels, bias=False, dtype=dtype)
        self.vec2_proj = nn.Linear(hidden_channels, out_channels, bias=False, dtype=dtype)

        act_class = act_class_mapping[activation]
        self.update_net = nn.Sequential(
            nn.Linear(hidden_channels * 2, intermediate_channels, dtype=dtype),
            act_class(),
            nn.Linear(intermediate_channels, out_channels * 2, dtype=dtype),
        )

        self.act = act_class() if scalar_activation else None

    def reset_parameters(self):
        nn.init.xavier_uniform_(self.vec1_proj.weight)
        nn.init.xavier_uniform_(self.vec2_proj.weight)
        nn.init.xavier_uniform_(self.update_net[0].weight)
        self.update_net[0].bias.data.fill_(0)
        nn.init.xavier_uniform_(self.update_net[2].weight)
        self.update_net[2].bias.data.fill_(0)

    def forward(self, x, v):
        vec1_buffer = self.vec1_proj(v)

        # detach zero-entries to avoid NaN gradients during force loss backpropagation
        vec1 = torch.zeros(
            vec1_buffer.size(0), vec1_buffer.size(2), device=vec1_buffer.device, dtype=vec1_buffer.dtype
        )
        mask = (vec1_buffer != 0).view(vec1_buffer.size(0), -1).any(dim=1)
        if not mask.all():
            warnings.warn(
                (
                    f"Skipping gradients for {(~mask).sum()} atoms due to vector features being zero. "
                    "This is likely due to atoms being outside the cutoff radius of any other atom. "
                    "These atoms will not interact with any other atom unless you change the cutoff."
                )
            )
        vec1[mask] = torch.norm(vec1_buffer[mask], dim=-2)

        vec2 = self.vec2_proj(v)

        x = torch.cat([x, vec1], dim=-1)
        x, v = torch.split(self.update_net(x), self.out_channels, dim=-1)
        v = v.unsqueeze(1) * vec2

        if self.act is not None:
            x = self.act(x)
        return x, v


rbf_class_mapping = {"gauss": GaussianSmearing, "expnorm": ExpNormalSmearing}

act_class_mapping = {
    "ssp": ShiftedSoftplus,
    "silu": nn.SiLU,
    "tanh": nn.Tanh,
    "sigmoid": nn.Sigmoid,
}

dtype_mapping = {"float": torch.float, "double": torch.float64, "float32": torch.float32, "float64": torch.float64}<|MERGE_RESOLUTION|>--- conflicted
+++ resolved
@@ -41,25 +41,20 @@
 
 
 class NeighborEmbedding(MessagePassing):
-<<<<<<< HEAD
     def __init__(self, hidden_channels, num_rbf, cutoff_lower, cutoff_upper, max_z=100, dtype=torch.float32):
-=======
-    """
-    The ET architecture assigns two  learned vectors to each atom type
-    zi. One  is used to  encode information  specific to an  atom, the
-    other (this  class) takes  the role  of a  neighborhood embedding.
-    The neighborhood embedding, which is  an embedding of the types of
-    neighboring atoms, is multiplied by a distance filter.
-
-
-    This embedding allows  the network to store  information about the
-    interaction of atom pairs.
-
-    See eq. 3 in https://arxiv.org/pdf/2202.02541.pdf for more details.
-    """
-
-    def __init__(self, hidden_channels, num_rbf, cutoff_lower, cutoff_upper, max_z=100):
->>>>>>> 070a3b30
+        """
+        The ET architecture assigns two  learned vectors to each atom type
+        zi. One  is used to  encode information  specific to an  atom, the
+        other (this  class) takes  the role  of a  neighborhood embedding.
+        The neighborhood embedding, which is  an embedding of the types of
+        neighboring atoms, is multiplied by a distance filter.
+
+
+        This embedding allows  the network to store  information about the
+        interaction of atom pairs.
+
+        See eq. 3 in https://arxiv.org/pdf/2202.02541.pdf for more details.
+        """
         super(NeighborEmbedding, self).__init__(aggr="add")
         self.embedding = nn.Embedding(max_z, hidden_channels, dtype=dtype)
         self.distance_proj = nn.Linear(num_rbf, hidden_channels, dtype=dtype)
