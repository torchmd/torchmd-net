import math
from typing import Optional
import torch
from torch import nn
import torch.nn.functional as F
from torch_geometric.nn import MessagePassing
from torch_cluster import radius_graph


def visualize_basis(basis_type, num_rbf=50, cutoff_lower=0, cutoff_upper=5):
    """
    Function for quickly visualizing a specific basis. This is useful for inspecting
    the distance coverage of basis functions for non-default lower and upper cutoffs.

    Args:
        basis_type (str): Specifies the type of basis functions used. Can be one of
            ['gauss',expnorm']
        num_rbf (int, optional): The number of basis functions.
            (default: :obj:`50`)
        cutoff_lower (float, optional): The lower cutoff of the basis.
            (default: :obj:`0`)
        cutoff_upper (float, optional): The upper cutoff of the basis.
            (default: :obj:`5`)
    """
    import matplotlib.pyplot as plt

    distances = torch.linspace(cutoff_lower - 1, cutoff_upper + 1, 1000)
    basis_kwargs = {
        "num_rbf": num_rbf,
        "cutoff_lower": cutoff_lower,
        "cutoff_upper": cutoff_upper,
    }
    basis_expansion = rbf_class_mapping[basis_type](**basis_kwargs)
    expanded_distances = basis_expansion(distances)

    for i in range(expanded_distances.shape[-1]):
        plt.plot(distances.numpy(), expanded_distances[:, i].detach().numpy())
    plt.show()


class NeighborEmbedding(MessagePassing):
    def __init__(self, hidden_channels, num_rbf, cutoff_lower, cutoff_upper, max_z=100):
        super(NeighborEmbedding, self).__init__(aggr="add")
        self.embedding = nn.Embedding(max_z, hidden_channels)
        self.distance_proj = nn.Linear(num_rbf, hidden_channels)
        self.combine = nn.Linear(hidden_channels * 2, hidden_channels)
        self.cutoff = CosineCutoff(cutoff_lower, cutoff_upper)

        self.reset_parameters()

    def reset_parameters(self):
        self.embedding.reset_parameters()
        nn.init.xavier_uniform_(self.distance_proj.weight)
        nn.init.xavier_uniform_(self.combine.weight)
        self.distance_proj.bias.data.fill_(0)
        self.combine.bias.data.fill_(0)

    def forward(self, z, x, edge_index, edge_weight, edge_attr):
        # remove self loops
        mask = edge_index[0] != edge_index[1]
        if not mask.all():
            edge_index = edge_index[:, mask]
            edge_weight = edge_weight[mask]
            edge_attr = edge_attr[mask]

        C = self.cutoff(edge_weight)
        W = self.distance_proj(edge_attr) * C.view(-1, 1)

        x_neighbors = self.embedding(z)
        # propagate_type: (x: Tensor, W: Tensor)
        x_neighbors = self.propagate(edge_index, x=x_neighbors, W=W, size=None)
        x_neighbors = self.combine(torch.cat([x, x_neighbors], dim=1))
        return x_neighbors

    def message(self, x_j, W):
        return x_j * W


class GaussianSmearing(nn.Module):
    def __init__(self, cutoff_lower=0.0, cutoff_upper=5.0, num_rbf=50, trainable=True):
        super(GaussianSmearing, self).__init__()
        self.cutoff_lower = cutoff_lower
        self.cutoff_upper = cutoff_upper
        self.num_rbf = num_rbf
        self.trainable = trainable

        offset, coeff = self._initial_params()
        if trainable:
            self.register_parameter("coeff", nn.Parameter(coeff))
            self.register_parameter("offset", nn.Parameter(offset))
        else:
            self.register_buffer("coeff", coeff)
            self.register_buffer("offset", offset)

    def _initial_params(self):
        offset = torch.linspace(self.cutoff_lower, self.cutoff_upper, self.num_rbf)
        coeff = -0.5 / (offset[1] - offset[0]) ** 2
        return offset, coeff

    def reset_parameters(self):
        offset, coeff = self._initial_params()
        self.offset.data.copy_(offset)
        self.coeff.data.copy_(coeff)

    def forward(self, dist):
        dist = dist.unsqueeze(-1) - self.offset
        return torch.exp(self.coeff * torch.pow(dist, 2))


class ExpNormalSmearing(nn.Module):
    def __init__(self, cutoff_lower=0.0, cutoff_upper=5.0, num_rbf=50, trainable=True):
        super(ExpNormalSmearing, self).__init__()
        self.cutoff_lower = cutoff_lower
        self.cutoff_upper = cutoff_upper
        self.num_rbf = num_rbf
        self.trainable = trainable

        self.cutoff_fn = CosineCutoff(0, cutoff_upper)
        self.alpha = 5.0 / (cutoff_upper - cutoff_lower)

        means, betas = self._initial_params()
        if trainable:
            self.register_parameter("means", nn.Parameter(means))
            self.register_parameter("betas", nn.Parameter(betas))
        else:
            self.register_buffer("means", means)
            self.register_buffer("betas", betas)

    def _initial_params(self):
        # initialize means and betas according to the default values in PhysNet
        # https://pubs.acs.org/doi/10.1021/acs.jctc.9b00181
        start_value = torch.exp(
            torch.scalar_tensor(-self.cutoff_upper + self.cutoff_lower)
        )
        means = torch.linspace(start_value, 1, self.num_rbf)
        betas = torch.tensor(
            [(2 / self.num_rbf * (1 - start_value)) ** -2] * self.num_rbf
        )
        return means, betas

    def reset_parameters(self):
        means, betas = self._initial_params()
        self.means.data.copy_(means)
        self.betas.data.copy_(betas)

    def forward(self, dist):
        dist = dist.unsqueeze(-1)
        return self.cutoff_fn(dist) * torch.exp(
            -self.betas
            * (torch.exp(self.alpha * (-dist + self.cutoff_lower)) - self.means) ** 2
        )


class ShiftedSoftplus(nn.Module):
    def __init__(self):
        super(ShiftedSoftplus, self).__init__()
        self.shift = torch.log(torch.tensor(2.0)).item()

    def forward(self, x):
        return F.softplus(x) - self.shift


class CosineCutoff(nn.Module):
    def __init__(self, cutoff_lower=0.0, cutoff_upper=5.0):
        super(CosineCutoff, self).__init__()
        self.cutoff_lower = cutoff_lower
        self.cutoff_upper = cutoff_upper

    def forward(self, distances):
        if self.cutoff_lower > 0:
            cutoffs = 0.5 * (
                torch.cos(
                    math.pi
                    * (
                        2
                        * (distances - self.cutoff_lower)
                        / (self.cutoff_upper - self.cutoff_lower)
                        + 1.0
                    )
                )
                + 1.0
            )
            # remove contributions below the cutoff radius
            cutoffs = cutoffs * (distances < self.cutoff_upper).float()
            cutoffs = cutoffs * (distances > self.cutoff_lower).float()
            return cutoffs
        else:
            cutoffs = 0.5 * (torch.cos(distances * math.pi / self.cutoff_upper) + 1.0)
            # remove contributions beyond the cutoff radius
            cutoffs = cutoffs * (distances < self.cutoff_upper).float()
            return cutoffs


class Distance(nn.Module):
    def __init__(
        self, cutoff_lower, cutoff_upper, return_vecs=False, loop=False,
    ):
        super(Distance, self).__init__()
        self.cutoff_lower = cutoff_lower
        self.cutoff_upper = cutoff_upper
        self.return_vecs = return_vecs
        self.loop = loop

    def forward(self, pos, batch: Optional[torch.Tensor] = None):
        if batch is None:
            batch = torch.zeros(len(pos), dtype=torch.long, device=pos.device)
        edge_index = radius_graph(
            pos,
            r=self.cutoff_upper,
            batch=batch,
            loop=self.loop,
            max_num_neighbors=torch.unique(batch, return_counts=True)[1].max(),
        )
        edge_vec = pos[edge_index[0]] - pos[edge_index[1]]

<<<<<<< HEAD
        mask: Optional[torch.Tensor] = None
=======
        mask : Optional[torch.Tensor]=None
>>>>>>> 31d5cb80
        if self.loop:
            # mask out self loops when computing distances because
            # the norm of 0 produces NaN gradients
            # NOTE: might influence force predictions as self loop gradients are ignored
            mask = edge_index[0] != edge_index[1]
            edge_weight = torch.zeros(edge_vec.size(0), device=edge_vec.device)
            edge_weight[mask] = torch.norm(edge_vec[mask], dim=-1)
        else:
            edge_weight = torch.norm(edge_vec, dim=-1)

        lower_mask = edge_weight >= self.cutoff_lower
        if self.loop and mask is not None:
            # keep self loops even though they might be below the lower cutoff
            lower_mask = lower_mask | ~mask
        edge_index = edge_index[:, lower_mask]
        edge_weight = edge_weight[lower_mask]

        if self.return_vecs:
            edge_vec = edge_vec[lower_mask]
            return edge_index, edge_weight, edge_vec
        # TODO: return only `edge_index` and `edge_weight` once
        # Union typing works with TorchScript (https://github.com/pytorch/pytorch/pull/53180)
        return edge_index, edge_weight, None


class GatedEquivariantBlock(nn.Module):
    """Gated Equivariant Block as defined in Schütt et al. (2021):
    Equivariant message passing for the prediction of tensorial properties and molecular spectra
    """

    def __init__(
        self,
        hidden_channels,
        out_channels,
        intermediate_channels=None,
        activation="silu",
        scalar_activation=False,
    ):
        super(GatedEquivariantBlock, self).__init__()
        self.out_channels = out_channels

        if intermediate_channels is None:
            intermediate_channels = hidden_channels

        self.vec1_proj = nn.Linear(hidden_channels, hidden_channels, bias=False)
        self.vec2_proj = nn.Linear(hidden_channels, out_channels, bias=False)

        act_class = act_class_mapping[activation]
        self.update_net = nn.Sequential(
            nn.Linear(hidden_channels * 2, intermediate_channels),
            act_class(),
            nn.Linear(intermediate_channels, out_channels * 2),
        )

        self.act = act_class() if scalar_activation else None

    def reset_parameters(self):
        nn.init.xavier_uniform_(self.vec1_proj.weight)
        nn.init.xavier_uniform_(self.vec2_proj.weight)
        nn.init.xavier_uniform_(self.update_net[0].weight)
        self.update_net[0].bias.data.fill_(0)
        nn.init.xavier_uniform_(self.update_net[2].weight)
        self.update_net[2].bias.data.fill_(0)

    def forward(self, x, v):
        vec1 = torch.norm(self.vec1_proj(v), dim=-2)
        vec2 = self.vec2_proj(v)

        x = torch.cat([x, vec1], dim=-1)
        x, v = torch.split(self.update_net(x), self.out_channels, dim=-1)
        v = v.unsqueeze(1) * vec2

        if self.act is not None:
            x = self.act(x)
        return x, v


rbf_class_mapping = {"gauss": GaussianSmearing, "expnorm": ExpNormalSmearing}

act_class_mapping = {
    "ssp": ShiftedSoftplus,
    "silu": nn.SiLU,
    "tanh": nn.Tanh,
    "sigmoid": nn.Sigmoid,
}<|MERGE_RESOLUTION|>--- conflicted
+++ resolved
@@ -213,11 +213,7 @@
         )
         edge_vec = pos[edge_index[0]] - pos[edge_index[1]]
 
-<<<<<<< HEAD
         mask: Optional[torch.Tensor] = None
-=======
-        mask : Optional[torch.Tensor]=None
->>>>>>> 31d5cb80
         if self.loop:
             # mask out self loops when computing distances because
             # the norm of 0 produces NaN gradients
