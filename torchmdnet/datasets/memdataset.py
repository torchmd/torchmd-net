--- conflicted
+++ resolved
@@ -269,11 +269,7 @@
         if "q" in self.properties:
             props["q"] = pt.tensor(self.mmaps["q"][idx], dtype=pt.long)
         if "pq" in self.properties:
-<<<<<<< HEAD
-            props["partial_charges"] = pt.tensor(self.pq_mm[atoms])
-=======
             props["pq"] = pt.tensor(self.mmaps["pq"][atoms])
->>>>>>> eeca6edd
         if "dp" in self.properties:
             props["dp"] = pt.tensor(self.mmaps["dp"][idx])
         # if "mol_idx" in self.properties:
